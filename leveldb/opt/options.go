// Copyright (c) 2012, Suryandaru Triandana <syndtr@gmail.com>
// All rights reserved.
//
// Use of this source code is governed by a BSD-style license that can be
// found in the LICENSE file.

// Package opt provides sets of options used by LevelDB.
package opt

import (
	"math"

	"github.com/ucwong/goleveldb/leveldb/cache"
	"github.com/ucwong/goleveldb/leveldb/comparer"
	"github.com/ucwong/goleveldb/leveldb/filter"
)

const (
	KiB = 1024
	MiB = KiB * 1024
	GiB = MiB * 1024
)

var (
<<<<<<< HEAD
	DefaultBlockCacher                        = LRUCacher
	DefaultBlockCacheCapacity                 = 8 * MiB
	DefaultBlockRestartInterval               = 16
	DefaultBlockSize                          = 4 * KiB
	DefaultCompactionExpandLimitFactor        = 25
	DefaultCompactionGPOverlapsFactor         = 10
	DefaultCompactionL0Trigger                = 4
	DefaultCompactionSourceLimitFactor        = 1
	DefaultCompactionTableSize                = 2 * MiB
	DefaultCompactionTableSizeMultiplier      = 1.0
	DefaultCompactionTotalSize                = 10 * MiB
	DefaultCompactionTotalSizeMultiplier      = 10.0
	DefaultCompactionSeedFileNumber           = 1
	DefaultCompactionSeedFileNumberMultiplier = 2
	DefaultCompressionType                    = SnappyCompression
	DefaultIteratorSamplingRate               = 1 * MiB
	DefaultOpenFilesCacher                    = LRUCacher
	DefaultOpenFilesCacheCapacity             = 500
	DefaultWriteBuffer                        = 4 * MiB
	DefaultWriteL0PauseTrigger                = 12
	DefaultWriteL0SlowdownTrigger             = 8
=======
	DefaultBlockCacher                   = LRUCacher
	DefaultBlockCacheCapacity            = 8 * MiB
	DefaultMetadataCacher                = LRUCacher
	DefaultMetadataCacheCapacity         = 8 * MiB
	DefaultOpenFilesCacher               = LRUCacher
	DefaultOpenFilesCacheCapacity        = 500
	DefaultBlockRestartInterval          = 16
	DefaultBlockSize                     = 4 * KiB
	DefaultCompactionExpandLimitFactor   = 25
	DefaultCompactionGPOverlapsFactor    = 10
	DefaultCompactionL0Trigger           = 4
	DefaultCompactionSourceLimitFactor   = 1
	DefaultCompactionTableSize           = 2 * MiB
	DefaultCompactionTableSizeMultiplier = 1.0
	DefaultCompactionTotalSize           = 10 * MiB
	DefaultCompactionTotalSizeMultiplier = 10.0
	DefaultCompressionType               = SnappyCompression
	DefaultIteratorSamplingRate          = 1 * MiB
	DefaultWriteBuffer                   = 4 * MiB
	DefaultWriteL0PauseTrigger           = 12
	DefaultWriteL0SlowdownTrigger        = 8
>>>>>>> 4e22b4ef
)

// Cacher is a caching algorithm.
type Cacher interface {
	New(capacity int) cache.Cacher
}

type CacherFunc struct {
	NewFunc func(capacity int) cache.Cacher
}

func (f *CacherFunc) New(capacity int) cache.Cacher {
	if f.NewFunc != nil {
		return f.NewFunc(capacity)
	}
	return nil
}

func noCacher(int) cache.Cacher { return nil }

var (
	// LRUCacher is the LRU-cache algorithm.
	LRUCacher = &CacherFunc{cache.NewLRU}

	// NoCacher is the value to disable caching algorithm.
	NoCacher = &CacherFunc{}
)

// Compression is the 'sorted table' block compression algorithm to use.
type Compression uint

func (c Compression) String() string {
	switch c {
	case DefaultCompression:
		return "default"
	case NoCompression:
		return "none"
	case SnappyCompression:
		return "snappy"
	}
	return "invalid"
}

const (
	DefaultCompression Compression = iota
	NoCompression
	SnappyCompression
	nCompression
)

// Strict is the DB 'strict level'.
type Strict uint

const (
	// If present then a corrupted or invalid chunk or block in manifest
	// journal will cause an error instead of being dropped.
	// This will prevent database with corrupted manifest to be opened.
	StrictManifest Strict = 1 << iota

	// If present then journal chunk checksum will be verified.
	StrictJournalChecksum

	// If present then a corrupted or invalid chunk or block in journal
	// will cause an error instead of being dropped.
	// This will prevent database with corrupted journal to be opened.
	StrictJournal

	// If present then 'sorted table' block checksum will be verified.
	// This has effect on both 'read operation' and compaction.
	StrictBlockChecksum

	// If present then a corrupted 'sorted table' will fails compaction.
	// The database will enter read-only mode.
	StrictCompaction

	// If present then a corrupted 'sorted table' will halts 'read operation'.
	StrictReader

	// If present then leveldb.Recover will drop corrupted 'sorted table'.
	StrictRecovery

	// This only applicable for ReadOptions, if present then this ReadOptions
	// 'strict level' will override global ones.
	StrictOverride

	// StrictAll enables all strict flags.
	StrictAll = StrictManifest | StrictJournalChecksum | StrictJournal | StrictBlockChecksum | StrictCompaction | StrictReader | StrictRecovery

	// DefaultStrict is the default strict flags. Specify any strict flags
	// will override default strict flags as whole (i.e. not OR'ed).
	DefaultStrict = StrictJournalChecksum | StrictBlockChecksum | StrictCompaction | StrictReader

	// NoStrict disables all strict flags. Override default strict flags.
	NoStrict = ^StrictAll
)

// Options holds the optional parameters for the DB at large.
type Options struct {
	// AltFilters defines one or more 'alternative filters'.
	// 'alternative filters' will be used during reads if a filter block
	// does not match with the 'effective filter'.
	//
	// The default value is nil
	AltFilters []filter.Filter

	// BlockCacher provides cache algorithm for LevelDB 'sorted table' block caching.
	// Specify NoCacher to disable caching algorithm.
	//
	// The default value is LRUCacher.
	BlockCacher Cacher

	// BlockCacheCapacity defines the capacity of the 'sorted table' block caching.
	// Use -1 for zero, this has same effect as specifying NoCacher to BlockCacher.
	//
	// The default value is 8MiB.
	BlockCacheCapacity int

	// MetadataCacher provides cache algorithm for 'sorted table' metadata caching.
	// Specify NoCacher to disable caching algorithm.
	//
	// The default value is LRUCacher.
	MetadataCacher Cacher

	// MetadataCacheCapacity defines the capacity of the 'sorted table' metadata caching.
	// Use -1 for zero, this has same effect as specifying NoCacher to MetadataCacher.
	//
	// The default value is 8MiB.
	MetadataCacheCapacity int

	// OpenFilesCacher provides cache algorithm for open files caching.
	// Specify NoCacher to disable caching algorithm.
	//
	// The default value is LRUCacher.
	OpenFilesCacher Cacher

	// OpenFilesCacheCapacity defines the capacity of the open files caching.
	// Use -1 for zero, this has same effect as specifying NoCacher to OpenFilesCacher.
	//
	// The default value is 500.
	OpenFilesCacheCapacity int

	// BlockCacheEvictRemoved allows enable forced-eviction on cached block belonging
	// to removed 'sorted table'.
	//
	// The default if false.
	//
	// Deprecated, please use CacheEvictRemoved instead.
	BlockCacheEvictRemoved bool

	// CacheAddCreated allows enable caching the file handler and metadata of newly created
	// 'sorted table' automatically. This option will be effective for metadata cache, open
	// file cache.
	//
	// The default if false.
	CacheAddCreated bool

	// CacheEvictRemoved allows enable forced-eviction on cached data belonging to removed
	// 'sorted table'. This option will be effective for block cache, metadata cache, open
	// file cache.
	//
	// The default if false.
	CacheEvictRemoved bool

	// DisableBlockCache allows disable use of cache.Cache functionality on 'sorted table'
	// block.
	//
	// The default value is false.
	DisableBlockCache bool

	// DisableMetadataCache allows disable use of cache.Cache functionality on 'sorted table'
	// block.
	//
	// The default value is false.
	DisableMetadataCache bool

	// BlockRestartInterval is the number of keys between restart points for
	// delta encoding of keys.
	//
	// The default value is 16.
	BlockRestartInterval int

	// BlockSize is the minimum uncompressed size in bytes of each 'sorted table'
	// block.
	//
	// The default value is 4KiB.
	BlockSize int

	// CompactionExpandLimitFactor limits compaction size after expanded.
	// This will be multiplied by table size limit at compaction target level.
	//
	// The default value is 25.
	CompactionExpandLimitFactor int

	// CompactionGPOverlapsFactor limits overlaps in grandparent (Level + 2) that a
	// single 'sorted table' generates.
	// This will be multiplied by table size limit at grandparent level.
	//
	// The default value is 10.
	CompactionGPOverlapsFactor int

	// CompactionL0Trigger defines number of 'sorted table' at level-0 that will
	// trigger compaction.
	//
	// The default value is 4.
	CompactionL0Trigger int

	// CompactionSourceLimitFactor limits compaction source size. This doesn't apply to
	// level-0.
	// This will be multiplied by table size limit at compaction target level.
	//
	// The default value is 1.
	CompactionSourceLimitFactor int

	// CompactionTableSize limits size of 'sorted table' that compaction generates.
	// The limits for each level will be calculated as:
	//   CompactionTableSize * (CompactionTableSizeMultiplier ^ Level)
	// The multiplier for each level can also fine-tuned using CompactionTableSizeMultiplierPerLevel.
	//
	// The default value is 2MiB.
	CompactionTableSize int

	// CompactionTableSizeMultiplier defines multiplier for CompactionTableSize.
	//
	// The default value is 1.
	CompactionTableSizeMultiplier float64

	// CompactionTableSizeMultiplierPerLevel defines per-level multiplier for
	// CompactionTableSize.
	// Use zero to skip a level.
	//
	// The default value is nil.
	CompactionTableSizeMultiplierPerLevel []float64

	// CompactionTotalSize limits total size of 'sorted table' for each level.
	// The limits for each level will be calculated as:
	//   CompactionTotalSize * (CompactionTotalSizeMultiplier ^ Level)
	// The multiplier for each level can also fine-tuned using
	// CompactionTotalSizeMultiplierPerLevel.
	//
	// The default value is 10MiB.
	CompactionTotalSize int

	// CompactionTotalSizeMultiplier defines multiplier for CompactionTotalSize.
	//
	// The default value is 10.
	CompactionTotalSizeMultiplier float64

	// CompactionSeedFileNumber defines the seed file number of a compaction.
	// This doesn't apply to level-0.
	// The seed file number for each level will be calculated as:
	//   SeedFileNumber = CompactionSeedFileNumber * (CompactionSeedFileNumberMultiplier ^ (CompactionScore-1))
	//
	// The default value is 1.
	CompactionSeedFileNumber int

	// CompactionSeedFileNumberMultiplier defines the multiplier for CompactionSeedFileNumber.
	// This doesn't apply to level-0.
	// The seed file number for each level will be calculated as:
	//   SeedFileNumber = CompactionSeedFileNumber * (CompactionSeedFileNumberMultiplier ^ (CompactionScore-1))
	//
	// The default value is 2.
	CompactionSeedFileNumberMultiplier int

	// CompactionTotalSizeMultiplierPerLevel defines per-level multiplier for
	// CompactionTotalSize.
	// Use zero to skip a level.
	//
	// The default value is nil.
	CompactionTotalSizeMultiplierPerLevel []float64

	// Comparer defines a total ordering over the space of []byte keys: a 'less
	// than' relationship. The same comparison algorithm must be used for reads
	// and writes over the lifetime of the DB.
	//
	// The default value uses the same ordering as bytes.Compare.
	Comparer comparer.Comparer

	// Compression defines the 'sorted table' block compression to use.
	//
	// The default value (DefaultCompression) uses snappy compression.
	Compression Compression

	// DisableBufferPool allows disable use of util.BufferPool functionality.
	//
	// The default value is false.
	DisableBufferPool bool

	// DisableCompactionBackoff allows disable compaction retry backoff.
	//
	// The default value is false.
	DisableCompactionBackoff bool

	// DisableLargeBatchTransaction allows disabling switch-to-transaction mode
	// on large batch write. If enable batch writes large than WriteBuffer will
	// use transaction.
	//
	// The default is false.
	DisableLargeBatchTransaction bool

	// DisableSeeksCompaction allows disabling 'seeks triggered compaction'.
	// The purpose of 'seeks triggered compaction' is to optimize database so
	// that 'level seeks' can be minimized, however this might generate many
	// small compaction which may not preferable.
	//
	// The default is false.
	DisableSeeksCompaction bool

	// ErrorIfExist defines whether an error should returned if the DB already
	// exist.
	//
	// The default value is false.
	ErrorIfExist bool

	// ErrorIfMissing defines whether an error should returned if the DB is
	// missing. If false then the database will be created if missing, otherwise
	// an error will be returned.
	//
	// The default value is false.
	ErrorIfMissing bool

	// Filter defines an 'effective filter' to use. An 'effective filter'
	// if defined will be used to generate per-table filter block.
	// The filter name will be stored on disk.
	// During reads LevelDB will try to find matching filter from
	// 'effective filter' and 'alternative filters'.
	//
	// Filter can be changed after a DB has been created. It is recommended
	// to put old filter to the 'alternative filters' to mitigate lack of
	// filter during transition period.
	//
	// A filter is used to reduce disk reads when looking for a specific key.
	//
	// The default value is nil.
	Filter filter.Filter

	// IteratorSamplingRate defines approximate gap (in bytes) between read
	// sampling of an iterator. The samples will be used to determine when
	// compaction should be triggered.
	// Use negative value to disable iterator sampling.
	// The iterator sampling is disabled if DisableSeeksCompaction is true.
	//
	// The default is 1MiB.
	IteratorSamplingRate int

	// NoSync allows completely disable fsync.
	//
	// The default is false.
	NoSync bool

	// NoWriteMerge allows disabling write merge.
	//
	// The default is false.
	NoWriteMerge bool

	// If true then opens DB in read-only mode.
	//
	// The default value is false.
	ReadOnly bool

	// Strict defines the DB strict level.
	Strict Strict

	// WriteBuffer defines maximum size of a 'memdb' before flushed to
	// 'sorted table'. 'memdb' is an in-memory DB backed by an on-disk
	// unsorted journal.
	//
	// LevelDB may held up to two 'memdb' at the same time.
	//
	// The default value is 4MiB.
	WriteBuffer int

	// WriteL0StopTrigger defines number of 'sorted table' at level-0 that will
	// pause write.
	//
	// The default value is 12.
	WriteL0PauseTrigger int

	// WriteL0SlowdownTrigger defines number of 'sorted table' at level-0 that
	// will trigger write slowdown.
	//
	// The default value is 8.
	WriteL0SlowdownTrigger int
}

func (o *Options) GetAltFilters() []filter.Filter {
	if o == nil {
		return nil
	}
	return o.AltFilters
}

func (o *Options) GetBlockCacher() Cacher {
	if o == nil || o.BlockCacher == nil {
		return DefaultBlockCacher
	} else if o.BlockCacher == NoCacher {
		return nil
	}
	return o.BlockCacher
}

func (o *Options) GetBlockCacheCapacity() int {
	if o == nil || o.BlockCacheCapacity == 0 {
		return DefaultBlockCacheCapacity
	} else if o.BlockCacheCapacity < 0 {
		return 0
	}
	return o.BlockCacheCapacity
}

func (o *Options) GetMetadataCacher() Cacher {
	if o == nil || o.MetadataCacher == nil {
		return DefaultMetadataCacher
	} else if o.MetadataCacher == NoCacher {
		return nil
	}
	return o.MetadataCacher
}

func (o *Options) GetMetadataCacheCapacity() int {
	if o == nil || o.MetadataCacheCapacity == 0 {
		return DefaultMetadataCacheCapacity
	} else if o.MetadataCacheCapacity < 0 {
		return 0
	}
	return o.MetadataCacheCapacity
}

func (o *Options) GetOpenFilesCacher() Cacher {
	if o == nil || o.OpenFilesCacher == nil {
		return DefaultOpenFilesCacher
	} else if o.OpenFilesCacher == NoCacher {
		return nil
	}
	return o.OpenFilesCacher
}

func (o *Options) GetOpenFilesCacheCapacity() int {
	if o == nil || o.OpenFilesCacheCapacity == 0 {
		return DefaultOpenFilesCacheCapacity
	} else if o.OpenFilesCacheCapacity < 0 {
		return 0
	}
	return o.OpenFilesCacheCapacity
}

func (o *Options) GetBlockCacheEvictRemoved() bool {
	if o == nil {
		return false
	}
	return o.BlockCacheEvictRemoved
}

func (o *Options) GetCacheAddCreated() bool {
	if o == nil {
		return false
	}
	return o.CacheAddCreated
}

func (o *Options) GetCacheEvictRemoved() bool {
	if o == nil {
		return false
	}
	return o.CacheEvictRemoved
}

func (o *Options) GetDisableBlockCache() bool {
	if o == nil {
		return false
	}
	return o.DisableBlockCache
}

func (o *Options) GetDisableMetadataCache() bool {
	if o == nil {
		return false
	}
	return o.DisableMetadataCache
}

func (o *Options) GetBlockRestartInterval() int {
	if o == nil || o.BlockRestartInterval <= 0 {
		return DefaultBlockRestartInterval
	}
	return o.BlockRestartInterval
}

func (o *Options) GetBlockSize() int {
	if o == nil || o.BlockSize <= 0 {
		return DefaultBlockSize
	}
	return o.BlockSize
}

func (o *Options) GetCompactionExpandLimit(level int) int {
	factor := DefaultCompactionExpandLimitFactor
	if o != nil && o.CompactionExpandLimitFactor > 0 {
		factor = o.CompactionExpandLimitFactor
	}
	return o.GetCompactionTableSize(level+1) * factor
}

func (o *Options) GetCompactionGPOverlaps(level int) int {
	factor := DefaultCompactionGPOverlapsFactor
	if o != nil && o.CompactionGPOverlapsFactor > 0 {
		factor = o.CompactionGPOverlapsFactor
	}
	return o.GetCompactionTableSize(level+2) * factor
}

func (o *Options) GetCompactionL0Trigger() int {
	if o == nil || o.CompactionL0Trigger == 0 {
		return DefaultCompactionL0Trigger
	}
	return o.CompactionL0Trigger
}

func (o *Options) GetCompactionSourceLimit(level int) int {
	factor := DefaultCompactionSourceLimitFactor
	if o != nil && o.CompactionSourceLimitFactor > 0 {
		factor = o.CompactionSourceLimitFactor
	}
	return o.GetCompactionTableSize(level+1) * factor
}

func (o *Options) GetCompactionTableSize(level int) int {
	var (
		base = DefaultCompactionTableSize
		mult float64
	)
	if o != nil {
		if o.CompactionTableSize > 0 {
			base = o.CompactionTableSize
		}
		if level < len(o.CompactionTableSizeMultiplierPerLevel) && o.CompactionTableSizeMultiplierPerLevel[level] > 0 {
			mult = o.CompactionTableSizeMultiplierPerLevel[level]
		} else if o.CompactionTableSizeMultiplier > 0 {
			mult = math.Pow(o.CompactionTableSizeMultiplier, float64(level))
		}
	}
	if mult == 0 {
		mult = math.Pow(DefaultCompactionTableSizeMultiplier, float64(level))
	}
	return int(float64(base) * mult)
}

func (o *Options) GetCompactionTotalSize(level int) int64 {
	var (
		base = DefaultCompactionTotalSize
		mult float64
	)
	if o != nil {
		if o.CompactionTotalSize > 0 {
			base = o.CompactionTotalSize
		}
		if level < len(o.CompactionTotalSizeMultiplierPerLevel) && o.CompactionTotalSizeMultiplierPerLevel[level] > 0 {
			mult = o.CompactionTotalSizeMultiplierPerLevel[level]
		} else if o.CompactionTotalSizeMultiplier > 0 {
			mult = math.Pow(o.CompactionTotalSizeMultiplier, float64(level))
		}
	}
	if mult == 0 {
		mult = math.Pow(DefaultCompactionTotalSizeMultiplier, float64(level))
	}
	return int64(float64(base) * mult)
}

func (o *Options) GetCompactionSeedFileNumber(score float64) int {
	// Short circuit for invalid score
	if score < 1 {
		return 0
	}
	var (
		base = DefaultCompactionSeedFileNumber
		mult = DefaultCompactionSeedFileNumberMultiplier
	)
	if o != nil {
		if o.CompactionSeedFileNumber > 0 {
			base = o.CompactionSeedFileNumber
		}
		if o.CompactionSeedFileNumberMultiplier > 0 {
			mult = o.CompactionSeedFileNumberMultiplier
		}
	}
	return base * int(math.Pow(float64(mult), score-1))
}

func (o *Options) GetComparer() comparer.Comparer {
	if o == nil || o.Comparer == nil {
		return comparer.DefaultComparer
	}
	return o.Comparer
}

func (o *Options) GetCompression() Compression {
	if o == nil || o.Compression <= DefaultCompression || o.Compression >= nCompression {
		return DefaultCompressionType
	}
	return o.Compression
}

func (o *Options) GetDisableBufferPool() bool {
	if o == nil {
		return false
	}
	return o.DisableBufferPool
}

func (o *Options) GetDisableCompactionBackoff() bool {
	if o == nil {
		return false
	}
	return o.DisableCompactionBackoff
}

func (o *Options) GetDisableLargeBatchTransaction() bool {
	if o == nil {
		return false
	}
	return o.DisableLargeBatchTransaction
}

func (o *Options) GetDisableSeeksCompaction() bool {
	if o == nil {
		return false
	}
	return o.DisableSeeksCompaction
}

func (o *Options) GetErrorIfExist() bool {
	if o == nil {
		return false
	}
	return o.ErrorIfExist
}

func (o *Options) GetErrorIfMissing() bool {
	if o == nil {
		return false
	}
	return o.ErrorIfMissing
}

func (o *Options) GetFilter() filter.Filter {
	if o == nil {
		return nil
	}
	return o.Filter
}

func (o *Options) GetIteratorSamplingRate() int {
	if o == nil || o.IteratorSamplingRate == 0 {
		return DefaultIteratorSamplingRate
	} else if o.IteratorSamplingRate < 0 {
		return 0
	}
	return o.IteratorSamplingRate
}

func (o *Options) GetNoSync() bool {
	if o == nil {
		return false
	}
	return o.NoSync
}

func (o *Options) GetNoWriteMerge() bool {
	if o == nil {
		return false
	}
	return o.NoWriteMerge
}

func (o *Options) GetReadOnly() bool {
	if o == nil {
		return false
	}
	return o.ReadOnly
}

func (o *Options) GetStrict(strict Strict) bool {
	if o == nil || o.Strict == 0 {
		return DefaultStrict&strict != 0
	}
	return o.Strict&strict != 0
}

func (o *Options) GetWriteBuffer() int {
	if o == nil || o.WriteBuffer <= 0 {
		return DefaultWriteBuffer
	}
	return o.WriteBuffer
}

func (o *Options) GetWriteL0PauseTrigger() int {
	if o == nil || o.WriteL0PauseTrigger == 0 {
		return DefaultWriteL0PauseTrigger
	}
	return o.WriteL0PauseTrigger
}

func (o *Options) GetWriteL0SlowdownTrigger() int {
	if o == nil || o.WriteL0SlowdownTrigger == 0 {
		return DefaultWriteL0SlowdownTrigger
	}
	return o.WriteL0SlowdownTrigger
}

// ReadOptions holds the optional parameters for 'read operation'. The
// 'read operation' includes Get, Find and NewIterator.
type ReadOptions struct {
	// DontFillCache defines whether block reads for this 'read operation'
	// should be cached. If false then the block will be cached. This does
	// not affects already cached block.
	//
	// The default value is false.
	DontFillCache bool

	// Strict will be OR'ed with global DB 'strict level' unless StrictOverride
	// is present. Currently only StrictReader that has effect here.
	Strict Strict
}

func (ro *ReadOptions) GetDontFillCache() bool {
	if ro == nil {
		return false
	}
	return ro.DontFillCache
}

func (ro *ReadOptions) GetStrict(strict Strict) bool {
	if ro == nil {
		return false
	}
	return ro.Strict&strict != 0
}

// WriteOptions holds the optional parameters for 'write operation'. The
// 'write operation' includes Write, Put and Delete.
type WriteOptions struct {
	// NoWriteMerge allows disabling write merge.
	//
	// The default is false.
	NoWriteMerge bool

	// Sync is whether to sync underlying writes from the OS buffer cache
	// through to actual disk, if applicable. Setting Sync can result in
	// slower writes.
	//
	// If false, and the machine crashes, then some recent writes may be lost.
	// Note that if it is just the process that crashes (and the machine does
	// not) then no writes will be lost.
	//
	// In other words, Sync being false has the same semantics as a write
	// system call. Sync being true means write followed by fsync.
	//
	// The default value is false.
	Sync bool
}

func (wo *WriteOptions) GetNoWriteMerge() bool {
	if wo == nil {
		return false
	}
	return wo.NoWriteMerge
}

func (wo *WriteOptions) GetSync() bool {
	if wo == nil {
		return false
	}
	return wo.Sync
}

func GetStrict(o *Options, ro *ReadOptions, strict Strict) bool {
	if ro.GetStrict(StrictOverride) {
		return ro.GetStrict(strict)
	} else {
		return o.GetStrict(strict) || ro.GetStrict(strict)
	}
}<|MERGE_RESOLUTION|>--- conflicted
+++ resolved
@@ -22,29 +22,6 @@
 )
 
 var (
-<<<<<<< HEAD
-	DefaultBlockCacher                        = LRUCacher
-	DefaultBlockCacheCapacity                 = 8 * MiB
-	DefaultBlockRestartInterval               = 16
-	DefaultBlockSize                          = 4 * KiB
-	DefaultCompactionExpandLimitFactor        = 25
-	DefaultCompactionGPOverlapsFactor         = 10
-	DefaultCompactionL0Trigger                = 4
-	DefaultCompactionSourceLimitFactor        = 1
-	DefaultCompactionTableSize                = 2 * MiB
-	DefaultCompactionTableSizeMultiplier      = 1.0
-	DefaultCompactionTotalSize                = 10 * MiB
-	DefaultCompactionTotalSizeMultiplier      = 10.0
-	DefaultCompactionSeedFileNumber           = 1
-	DefaultCompactionSeedFileNumberMultiplier = 2
-	DefaultCompressionType                    = SnappyCompression
-	DefaultIteratorSamplingRate               = 1 * MiB
-	DefaultOpenFilesCacher                    = LRUCacher
-	DefaultOpenFilesCacheCapacity             = 500
-	DefaultWriteBuffer                        = 4 * MiB
-	DefaultWriteL0PauseTrigger                = 12
-	DefaultWriteL0SlowdownTrigger             = 8
-=======
 	DefaultBlockCacher                   = LRUCacher
 	DefaultBlockCacheCapacity            = 8 * MiB
 	DefaultMetadataCacher                = LRUCacher
@@ -61,12 +38,13 @@
 	DefaultCompactionTableSizeMultiplier = 1.0
 	DefaultCompactionTotalSize           = 10 * MiB
 	DefaultCompactionTotalSizeMultiplier = 10.0
+	DefaultCompactionSeedFileNumber           = 1
+	DefaultCompactionSeedFileNumberMultiplier = 2
 	DefaultCompressionType               = SnappyCompression
 	DefaultIteratorSamplingRate          = 1 * MiB
 	DefaultWriteBuffer                   = 4 * MiB
 	DefaultWriteL0PauseTrigger           = 12
 	DefaultWriteL0SlowdownTrigger        = 8
->>>>>>> 4e22b4ef
 )
 
 // Cacher is a caching algorithm.
