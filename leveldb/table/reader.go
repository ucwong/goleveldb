// Copyright (c) 2012, Suryandaru Triandana <syndtr@gmail.com>
// All rights reserved.
//
// Use of this source code is governed by a BSD-style license that can be
// found in the LICENSE file.

package table

import (
	"encoding/binary"
	"fmt"
	"io"
	"sort"
	"strings"
	"sync"
	"sync/atomic"

	"github.com/golang/snappy"

	"github.com/ucwong/goleveldb/leveldb/cache"
	"github.com/ucwong/goleveldb/leveldb/comparer"
	"github.com/ucwong/goleveldb/leveldb/errors"
	"github.com/ucwong/goleveldb/leveldb/filter"
	"github.com/ucwong/goleveldb/leveldb/iterator"
	"github.com/ucwong/goleveldb/leveldb/opt"
	"github.com/ucwong/goleveldb/leveldb/storage"
	"github.com/ucwong/goleveldb/leveldb/util"
)

// Global statistics, defined here but also allow retrieval from outside.
var (
	// Cache hit rate stats.
	DataCacheHit uint64 // The cumulative number of data hits in block cache
	DataDiskHit  uint64 // The cumulative number of data hits in disk
	MetaCacheHit uint64 // The cumulative number of data hits in metadata cache
	MetaDiskHit  uint64 // The cumulative number of data hits in disk

	// Bloom filter false positive stats.
	BloomFilterMiss uint64 // The cumulative number of file hits in file cache
	BloomFilterHit  uint64 // The cumulative number of file hits in file cache
)

// Reader errors.
var (
	ErrNotFound       = errors.ErrNotFound
	ErrReaderReleased = errors.New("leveldb/table: reader released")
	ErrIterReleased   = errors.New("leveldb/table: iterator released")
)

// ErrCorrupted describes error due to corruption. This error will be wrapped
// with errors.ErrCorrupted.
type ErrCorrupted struct {
	Pos    int64
	Size   int64
	Kind   string
	Reason string
}

func (e *ErrCorrupted) Error() string {
	return fmt.Sprintf("leveldb/table: corruption on %s (pos=%d): %s", e.Kind, e.Pos, e.Reason)
}

func max(x, y int) int {
	if x > y {
		return x
	}
	return y
}

type block struct {
	bpool          *util.BufferPool
	bh             blockHandle
	data           []byte
	restartsLen    int
	restartsOffset int
}

func (b *block) seek(cmp comparer.Comparer, rstart, rlimit int, key []byte) (index, offset int, err error) {
	index = sort.Search(b.restartsLen-rstart-(b.restartsLen-rlimit), func(i int) bool {
		offset := int(binary.LittleEndian.Uint32(b.data[b.restartsOffset+4*(rstart+i):]))
		offset++                                    // shared always zero, since this is a restart point
		v1, n1 := binary.Uvarint(b.data[offset:])   // key length
		_, n2 := binary.Uvarint(b.data[offset+n1:]) // value length
		m := offset + n1 + n2
		return cmp.Compare(b.data[m:m+int(v1)], key) > 0
	}) + rstart - 1
	if index < rstart {
		// The smallest key is greater-than key sought.
		index = rstart
	}
	offset = int(binary.LittleEndian.Uint32(b.data[b.restartsOffset+4*index:]))
	return
}

func (b *block) restartIndex(rstart, rlimit, offset int) int {
	return sort.Search(b.restartsLen-rstart-(b.restartsLen-rlimit), func(i int) bool {
		return int(binary.LittleEndian.Uint32(b.data[b.restartsOffset+4*(rstart+i):])) > offset
	}) + rstart - 1
}

func (b *block) restartOffset(index int) int {
	return int(binary.LittleEndian.Uint32(b.data[b.restartsOffset+4*index:]))
}

func (b *block) entry(offset int) (key, value []byte, nShared, n int, err error) {
	if offset >= b.restartsOffset {
		if offset != b.restartsOffset {
			err = &ErrCorrupted{Reason: "entries offset not aligned"}
		}
		return
	}
	v0, n0 := binary.Uvarint(b.data[offset:])       // Shared prefix length
	v1, n1 := binary.Uvarint(b.data[offset+n0:])    // Key length
	v2, n2 := binary.Uvarint(b.data[offset+n0+n1:]) // Value length
	m := n0 + n1 + n2
	n = m + int(v1) + int(v2)
	if n0 <= 0 || n1 <= 0 || n2 <= 0 || offset+n > b.restartsOffset {
		err = &ErrCorrupted{Reason: "entries corrupted"}
		return
	}
	key = b.data[offset+m : offset+m+int(v1)]
	value = b.data[offset+m+int(v1) : offset+n]
	nShared = int(v0)
	return
}

func (b *block) Release() {
	b.bpool.Put(b.data)
	b.bpool = nil
	b.data = nil
}

type dir int

const (
	dirReleased dir = iota - 1
	dirSOI
	dirEOI
	dirBackward
	dirForward
)

type blockIter struct {
	tr            *Reader
	block         *block
	blockReleaser util.Releaser
	releaser      util.Releaser
	key, value    []byte
	offset        int
	// Previous offset, only filled by Next.
	prevOffset   int
	prevNode     []int
	prevKeys     []byte
	restartIndex int
	// Iterator direction.
	dir dir
	// Restart index slice range.
	riStart int
	riLimit int
	// Offset slice range.
	offsetStart     int
	offsetRealStart int
	offsetLimit     int
	// Error.
	err error
}

func (i *blockIter) sErr(err error) {
	i.err = err
	i.key = nil
	i.value = nil
	i.prevNode = nil
	i.prevKeys = nil
}

func (i *blockIter) reset() {
	if i.dir == dirBackward {
		i.prevNode = i.prevNode[:0]
		i.prevKeys = i.prevKeys[:0]
	}
	i.restartIndex = i.riStart
	i.offset = i.offsetStart
	i.dir = dirSOI
	i.key = i.key[:0]
	i.value = nil
}

func (i *blockIter) isFirst() bool {
	switch i.dir {
	case dirForward:
		return i.prevOffset == i.offsetRealStart
	case dirBackward:
		return len(i.prevNode) == 1 && i.restartIndex == i.riStart
	}
	return false
}

func (i *blockIter) isLast() bool {
	switch i.dir {
	case dirForward, dirBackward:
		return i.offset == i.offsetLimit
	}
	return false
}

func (i *blockIter) First() bool {
	if i.err != nil {
		return false
	} else if i.dir == dirReleased {
		i.err = ErrIterReleased
		return false
	}

	if i.dir == dirBackward {
		i.prevNode = i.prevNode[:0]
		i.prevKeys = i.prevKeys[:0]
	}
	i.dir = dirSOI
	return i.Next()
}

func (i *blockIter) Last() bool {
	if i.err != nil {
		return false
	} else if i.dir == dirReleased {
		i.err = ErrIterReleased
		return false
	}

	if i.dir == dirBackward {
		i.prevNode = i.prevNode[:0]
		i.prevKeys = i.prevKeys[:0]
	}
	i.dir = dirEOI
	return i.Prev()
}

func (i *blockIter) Seek(key []byte) bool {
	if i.err != nil {
		return false
	} else if i.dir == dirReleased {
		i.err = ErrIterReleased
		return false
	}

	ri, offset, err := i.block.seek(i.tr.cmp, i.riStart, i.riLimit, key)
	if err != nil {
		i.sErr(err)
		return false
	}
	i.restartIndex = ri
	i.offset = max(i.offsetStart, offset)
	if i.dir == dirSOI || i.dir == dirEOI {
		i.dir = dirForward
	}
	for i.Next() {
		if i.tr.cmp.Compare(i.key, key) >= 0 {
			return true
		}
	}
	return false
}

func (i *blockIter) Next() bool {
	if i.dir == dirEOI || i.err != nil {
		return false
	} else if i.dir == dirReleased {
		i.err = ErrIterReleased
		return false
	}

	if i.dir == dirSOI {
		i.restartIndex = i.riStart
		i.offset = i.offsetStart
	} else if i.dir == dirBackward {
		i.prevNode = i.prevNode[:0]
		i.prevKeys = i.prevKeys[:0]
	}
	for i.offset < i.offsetRealStart {
		key, value, nShared, n, err := i.block.entry(i.offset)
		if err != nil {
			i.sErr(i.tr.fixErrCorruptedBH(i.block.bh, err))
			return false
		}
		if n == 0 {
			i.dir = dirEOI
			return false
		}
		i.key = append(i.key[:nShared], key...)
		i.value = value
		i.offset += n
	}
	if i.offset >= i.offsetLimit {
		i.dir = dirEOI
		if i.offset != i.offsetLimit {
			i.sErr(i.tr.newErrCorruptedBH(i.block.bh, "entries offset not aligned"))
		}
		return false
	}
	key, value, nShared, n, err := i.block.entry(i.offset)
	if err != nil {
		i.sErr(i.tr.fixErrCorruptedBH(i.block.bh, err))
		return false
	}
	if n == 0 {
		i.dir = dirEOI
		return false
	}
	i.key = append(i.key[:nShared], key...)
	i.value = value
	i.prevOffset = i.offset
	i.offset += n
	i.dir = dirForward
	return true
}

func (i *blockIter) Prev() bool {
	if i.dir == dirSOI || i.err != nil {
		return false
	} else if i.dir == dirReleased {
		i.err = ErrIterReleased
		return false
	}

	var ri int
	if i.dir == dirForward {
		// Change direction.
		i.offset = i.prevOffset
		if i.offset == i.offsetRealStart {
			i.dir = dirSOI
			return false
		}
		ri = i.block.restartIndex(i.restartIndex, i.riLimit, i.offset)
		i.dir = dirBackward
	} else if i.dir == dirEOI {
		// At the end of iterator.
		i.restartIndex = i.riLimit
		i.offset = i.offsetLimit
		if i.offset == i.offsetRealStart {
			i.dir = dirSOI
			return false
		}
		ri = i.riLimit - 1
		i.dir = dirBackward
	} else if len(i.prevNode) == 1 {
		// This is the end of a restart range.
		i.offset = i.prevNode[0]
		i.prevNode = i.prevNode[:0]
		if i.restartIndex == i.riStart {
			i.dir = dirSOI
			return false
		}
		i.restartIndex--
		ri = i.restartIndex
	} else {
		// In the middle of restart range, get from cache.
		n := len(i.prevNode) - 3
		node := i.prevNode[n:]
		i.prevNode = i.prevNode[:n]
		// Get the key.
		ko := node[0]
		i.key = append(i.key[:0], i.prevKeys[ko:]...)
		i.prevKeys = i.prevKeys[:ko]
		// Get the value.
		vo := node[1]
		vl := vo + node[2]
		i.value = i.block.data[vo:vl]
		i.offset = vl
		return true
	}
	// Build entries cache.
	i.key = i.key[:0]
	i.value = nil
	offset := i.block.restartOffset(ri)
	if offset == i.offset {
		ri--
		if ri < 0 {
			i.dir = dirSOI
			return false
		}
		offset = i.block.restartOffset(ri)
	}
	i.prevNode = append(i.prevNode, offset)
	for {
		key, value, nShared, n, err := i.block.entry(offset)
		if err != nil {
			i.sErr(i.tr.fixErrCorruptedBH(i.block.bh, err))
			return false
		}
		if offset >= i.offsetRealStart {
			if i.value != nil {
				// Appends 3 variables:
				// 1. Previous keys offset
				// 2. Value offset in the data block
				// 3. Value length
				i.prevNode = append(i.prevNode, len(i.prevKeys), offset-len(i.value), len(i.value))
				i.prevKeys = append(i.prevKeys, i.key...)
			}
			i.value = value
		}
		i.key = append(i.key[:nShared], key...)
		offset += n
		// Stop if target offset reached.
		if offset >= i.offset {
			if offset != i.offset {
				i.sErr(i.tr.newErrCorruptedBH(i.block.bh, "entries offset not aligned"))
				return false
			}

			break
		}
	}
	i.restartIndex = ri
	i.offset = offset
	return true
}

func (i *blockIter) Key() []byte {
	if i.err != nil || i.dir <= dirEOI {
		return nil
	}
	return i.key
}

func (i *blockIter) Value() []byte {
	if i.err != nil || i.dir <= dirEOI {
		return nil
	}
	return i.value
}

func (i *blockIter) Release() {
	if i.dir != dirReleased {
		i.tr = nil
		i.block = nil
		i.prevNode = nil
		i.prevKeys = nil
		i.key = nil
		i.value = nil
		i.dir = dirReleased
		if i.blockReleaser != nil {
			i.blockReleaser.Release()
			i.blockReleaser = nil
		}
		if i.releaser != nil {
			i.releaser.Release()
			i.releaser = nil
		}
	}
}

func (i *blockIter) SetReleaser(releaser util.Releaser) {
	if i.dir == dirReleased {
		panic(util.ErrReleased)
	}
	if i.releaser != nil && releaser != nil {
		panic(util.ErrHasReleaser)
	}
	i.releaser = releaser
}

func (i *blockIter) Valid() bool {
	return i.err == nil && (i.dir == dirBackward || i.dir == dirForward)
}

func (i *blockIter) Error() error {
	return i.err
}

type filterBlock struct {
	bpool      *util.BufferPool
	data       []byte
	oOffset    int
	baseLg     uint
	filtersNum int
}

func (b *filterBlock) contains(filter filter.Filter, offset uint64, key []byte) bool {
	i := int(offset >> b.baseLg)
	if i < b.filtersNum {
		o := b.data[b.oOffset+i*4:]
		n := int(binary.LittleEndian.Uint32(o))
		m := int(binary.LittleEndian.Uint32(o[4:]))
		if n < m && m <= b.oOffset {
			return filter.Contains(b.data[n:m], key)
		} else if n == m {
			return false
		}
	}
	return true
}

func (b *filterBlock) Release() {
	b.bpool.Put(b.data)
	b.bpool = nil
	b.data = nil
}

type indexIter struct {
	*blockIter
	tr    *Reader
	slice *util.Range
	// Options
	fillCache bool
}

func (i *indexIter) Get() iterator.Iterator {
	value := i.Value()
	if value == nil {
		return nil
	}
	dataBH, n := decodeBlockHandle(value)
	if n == 0 {
		return iterator.NewEmptyIterator(i.tr.newErrCorruptedBH(i.tr.indexBH, "bad data block handle"))
	}

	var slice *util.Range
	if i.slice != nil && (i.blockIter.isFirst() || i.blockIter.isLast()) {
		slice = i.slice
	}
	return i.tr.getDataIterErr(dataBH, slice, i.tr.verifyChecksum, i.fillCache)
}

type ReadStats struct {
	// Statistics, need 64-bit alignment.
	DataCacheHit    uint64 // The cumulative number of data hits in block cache
	DataDiskHit     uint64 // The cumulative number of data hits in disk
	MetaCacheHit    uint64 // The cumulative number of data hits in metadata cache
	MetaDiskHit     uint64 // The cumulative number of data hits in disk
	BloomFilterMiss uint64 // The cumulative number of file hits in file cache
	BloomFilterHit  uint64 // The cumulative number of file hits in file cache
}

// Reader is a table reader.
type Reader struct {
	mu     sync.RWMutex
	fd     storage.FileDesc
	reader io.ReaderAt
	mcache *cache.NamespaceGetter
	bcache *cache.NamespaceGetter
	err    error
	bpool  *util.BufferPool

	// Options
	o              *opt.Options
	cmp            comparer.Comparer
	filter         filter.Filter
	verifyChecksum bool

	dataEnd                   int64
	metaBH, indexBH, filterBH blockHandle
	indexBlock                *block
	filterBlock               *filterBlock
	stats                     *ReadStats
}

func (r *Reader) blockKind(bh blockHandle) string {
	switch bh.offset {
	case r.metaBH.offset:
		return "meta-block"
	case r.indexBH.offset:
		return "index-block"
	case r.filterBH.offset:
		if r.filterBH.length > 0 {
			return "filter-block"
		}
	}
	return "data-block"
}

func (r *Reader) newErrCorrupted(pos, size int64, kind, reason string) error {
	return &errors.ErrCorrupted{Fd: r.fd, Err: &ErrCorrupted{Pos: pos, Size: size, Kind: kind, Reason: reason}}
}

func (r *Reader) newErrCorruptedBH(bh blockHandle, reason string) error {
	return r.newErrCorrupted(int64(bh.offset), int64(bh.length), r.blockKind(bh), reason)
}

func (r *Reader) fixErrCorruptedBH(bh blockHandle, err error) error {
	if cerr, ok := err.(*ErrCorrupted); ok {
		cerr.Pos = int64(bh.offset)
		cerr.Size = int64(bh.length)
		cerr.Kind = r.blockKind(bh)
		return &errors.ErrCorrupted{Fd: r.fd, Err: cerr}
	}
	return err
}

func (r *Reader) readRawBlock(bh blockHandle, verifyChecksum bool) ([]byte, error) {
	data := r.bpool.Get(int(bh.length + blockTrailerLen))
	if _, err := r.reader.ReadAt(data, int64(bh.offset)); err != nil && err != io.EOF {
		return nil, err
	}

	if verifyChecksum {
		n := bh.length + 1
		checksum0 := binary.LittleEndian.Uint32(data[n:])
		checksum1 := util.NewCRC(data[:n]).Value()
		if checksum0 != checksum1 {
			r.bpool.Put(data)
			return nil, r.newErrCorruptedBH(bh, fmt.Sprintf("checksum mismatch, want=%#x got=%#x", checksum0, checksum1))
		}
	}

	switch data[bh.length] {
	case blockTypeNoCompression:
		data = data[:bh.length]
	case blockTypeSnappyCompression:
		decLen, err := snappy.DecodedLen(data[:bh.length])
		if err != nil {
			r.bpool.Put(data)
			return nil, r.newErrCorruptedBH(bh, err.Error())
		}
		decData := r.bpool.Get(decLen)
		decData, err = snappy.Decode(decData, data[:bh.length])
		r.bpool.Put(data)
		if err != nil {
			r.bpool.Put(decData)
			return nil, r.newErrCorruptedBH(bh, err.Error())
		}
		data = decData
	default:
		r.bpool.Put(data)
		return nil, r.newErrCorruptedBH(bh, fmt.Sprintf("unknown compression type %#x", data[bh.length]))
	}
	return data, nil
}

func (r *Reader) readBlock(bh blockHandle, verifyChecksum bool) (*block, error) {
	data, err := r.readRawBlock(bh, verifyChecksum)
	if err != nil {
		return nil, err
	}
	restartsLen := int(binary.LittleEndian.Uint32(data[len(data)-4:]))
	b := &block{
		bpool:          r.bpool,
		bh:             bh,
		data:           data,
		restartsLen:    restartsLen,
		restartsOffset: len(data) - (restartsLen+1)*4,
	}
	return b, nil
}

func (r *Reader) readBlockCached(bh blockHandle, verifyChecksum, fillCache bool, metadata bool) (*block, util.Releaser, error) {
<<<<<<< HEAD
	rcache := r.mcache
	if !metadata {
		rcache = r.bcache
	}
	if rcache != nil {
=======
	if r.cache != nil {
>>>>>>> 10c24824
		var (
			err  error
			ch   *cache.Handle
			load bool
		)
		if fillCache {
			ch = rcache.Get(bh.offset, func() (size int, value cache.Value) {
				var b *block
				b, err = r.readBlock(bh, verifyChecksum)
				if err != nil {
					return 0, nil
				}
				load = true
				return cap(b.data), b
			})
		} else {
			ch = rcache.Get(bh.offset, nil)
		}
		if ch != nil {
			b, ok := ch.Value().(*block)
			if !ok {
				ch.Release()
				return nil, nil, errors.New("leveldb/table: inconsistent block type")
			}
			if load {
				if metadata {
					atomic.AddUint64(&MetaDiskHit, 1)
				} else {
					atomic.AddUint64(&DataDiskHit, 1)
				}
			} else {
				if metadata {
					atomic.AddUint64(&MetaCacheHit, 1)
				} else {
					atomic.AddUint64(&DataCacheHit, 1)
				}
			}
			return b, ch, err
		} else if err != nil {
			return nil, nil, err
		}
	}
	b, err := r.readBlock(bh, verifyChecksum)
	if err == nil {
		if metadata {
			atomic.AddUint64(&MetaDiskHit, 1)
		} else {
			atomic.AddUint64(&DataDiskHit, 1)
		}
	}
	return b, b, err
}

func (r *Reader) readFilterBlock(bh blockHandle) (*filterBlock, error) {
	data, err := r.readRawBlock(bh, true)
	if err != nil {
		return nil, err
	}
	n := len(data)
	if n < 5 {
		return nil, r.newErrCorruptedBH(bh, "too short")
	}
	m := n - 5
	oOffset := int(binary.LittleEndian.Uint32(data[m:]))
	if oOffset > m {
		return nil, r.newErrCorruptedBH(bh, "invalid data-offsets offset")
	}
	b := &filterBlock{
		bpool:      r.bpool,
		data:       data,
		oOffset:    oOffset,
		baseLg:     uint(data[n-1]),
		filtersNum: (m - oOffset) / 4,
	}
	return b, nil
}

func (r *Reader) readFilterBlockCached(bh blockHandle, fillCache bool) (*filterBlock, util.Releaser, error) {
	if r.mcache != nil {
		var (
			err  error
			ch   *cache.Handle
			load bool
		)
		if fillCache {
			ch = r.mcache.Get(bh.offset, func() (size int, value cache.Value) {
				var b *filterBlock
				b, err = r.readFilterBlock(bh)
				if err != nil {
					return 0, nil
				}
				load = true
				return cap(b.data), b
			})
		} else {
			ch = r.mcache.Get(bh.offset, nil)
		}
		if ch != nil {
			b, ok := ch.Value().(*filterBlock)
			if !ok {
				ch.Release()
				return nil, nil, errors.New("leveldb/table: inconsistent block type")
			}
			if load {
				atomic.AddUint64(&MetaDiskHit, 1)
			} else {
				atomic.AddUint64(&MetaCacheHit, 1)
			}
			return b, ch, err
		} else if err != nil {
			return nil, nil, err
		}
	}
	b, err := r.readFilterBlock(bh)
	if err == nil {
		atomic.AddUint64(&MetaDiskHit, 1)
	}
	return b, b, err
}

func (r *Reader) getIndexBlock(fillCache bool) (b *block, rel util.Releaser, err error) {
	if r.indexBlock == nil {
		return r.readBlockCached(r.indexBH, true, fillCache, true)
	}
	return r.indexBlock, util.NoopReleaser{}, nil
}

func (r *Reader) getFilterBlock(fillCache bool) (*filterBlock, util.Releaser, error) {
	if r.filterBlock == nil {
		return r.readFilterBlockCached(r.filterBH, fillCache)
	}
	return r.filterBlock, util.NoopReleaser{}, nil
}

func (r *Reader) newBlockIter(b *block, bReleaser util.Releaser, slice *util.Range, inclLimit bool) *blockIter {
	bi := &blockIter{
		tr:            r,
		block:         b,
		blockReleaser: bReleaser,
		// Valid key should never be nil.
		key:             make([]byte, 0),
		dir:             dirSOI,
		riStart:         0,
		riLimit:         b.restartsLen,
		offsetStart:     0,
		offsetRealStart: 0,
		offsetLimit:     b.restartsOffset,
	}
	if slice != nil {
		if slice.Start != nil {
			if bi.Seek(slice.Start) {
				bi.riStart = b.restartIndex(bi.restartIndex, b.restartsLen, bi.prevOffset)
				bi.offsetStart = b.restartOffset(bi.riStart)
				bi.offsetRealStart = bi.prevOffset
			} else {
				bi.riStart = b.restartsLen
				bi.offsetStart = b.restartsOffset
				bi.offsetRealStart = b.restartsOffset
			}
		}
		if slice.Limit != nil {
			if bi.Seek(slice.Limit) && (!inclLimit || bi.Next()) {
				bi.offsetLimit = bi.prevOffset
				bi.riLimit = bi.restartIndex + 1
			}
		}
		bi.reset()
		if bi.offsetStart > bi.offsetLimit {
			bi.sErr(errors.New("leveldb/table: invalid slice range"))
		}
	}
	return bi
}

func (r *Reader) getDataIter(dataBH blockHandle, slice *util.Range, verifyChecksum, fillCache bool) iterator.Iterator {
	b, rel, err := r.readBlockCached(dataBH, verifyChecksum, fillCache, false)
	if err != nil {
		return iterator.NewEmptyIterator(err)
	}
	return r.newBlockIter(b, rel, slice, false)
}

func (r *Reader) getDataIterErr(dataBH blockHandle, slice *util.Range, verifyChecksum, fillCache bool) iterator.Iterator {
	r.mu.RLock()
	defer r.mu.RUnlock()

	if r.err != nil {
		return iterator.NewEmptyIterator(r.err)
	}

	return r.getDataIter(dataBH, slice, verifyChecksum, fillCache)
}

// NewIterator creates an iterator from the table.
//
// Slice allows slicing the iterator to only contains keys in the given
// range. A nil Range.Start is treated as a key before all keys in the
// table. And a nil Range.Limit is treated as a key after all keys in
// the table.
//
// WARNING: Any slice returned by interator (e.g. slice returned by calling
// Iterator.Key() or Iterator.Key() methods), its content should not be modified
// unless noted otherwise.
//
// The returned iterator is not safe for concurrent use and should be released
// after use.
//
// Also read Iterator documentation of the leveldb/iterator package.
func (r *Reader) NewIterator(slice *util.Range, ro *opt.ReadOptions) iterator.Iterator {
	r.mu.RLock()
	defer r.mu.RUnlock()

	if r.err != nil {
		return iterator.NewEmptyIterator(r.err)
	}

	fillCache := !ro.GetDontFillCache()
	indexBlock, rel, err := r.getIndexBlock(fillCache)
	if err != nil {
		return iterator.NewEmptyIterator(err)
	}
	index := &indexIter{
		blockIter: r.newBlockIter(indexBlock, rel, slice, true),
		tr:        r,
		slice:     slice,
		fillCache: !ro.GetDontFillCache(),
	}
	return iterator.NewIndexedIterator(index, opt.GetStrict(r.o, ro, opt.StrictReader))
}

func (r *Reader) find(key []byte, filtered bool, ro *opt.ReadOptions, noValue bool) (rkey, value []byte, err error) {
	r.mu.RLock()
	defer r.mu.RUnlock()

	if r.err != nil {
		err = r.err
		return
	}

	indexBlock, rel, err := r.getIndexBlock(true)
	if err != nil {
		return
	}
	defer rel.Release()

	index := r.newBlockIter(indexBlock, nil, nil, true)
	defer index.Release()

	if !index.Seek(key) {
		if err = index.Error(); err == nil {
			err = ErrNotFound
		}
		return
	}

	dataBH, n := decodeBlockHandle(index.Value())
	if n == 0 {
		r.err = r.newErrCorruptedBH(r.indexBH, "bad data block handle")
		return nil, nil, r.err
	}

	// The filter should only used for exact match.
	if filtered && r.filter != nil {
		filterBlock, frel, ferr := r.getFilterBlock(true)
		if ferr == nil {
			if !filterBlock.contains(r.filter, dataBH.offset, key) {
				frel.Release()
				return nil, nil, ErrNotFound
			}
			frel.Release()

			// Bloom filter says the entry exists, update the
			// 'false positive rate' in the end.
			defer func() {
				if len(rkey) > 0 {
					atomic.AddUint64(&BloomFilterHit, 1)
				} else {
					atomic.AddUint64(&BloomFilterMiss, 1)
				}
			}()
		} else if !errors.IsCorrupted(ferr) {
			return nil, nil, ferr
		}
	}

	data := r.getDataIter(dataBH, nil, r.verifyChecksum, !ro.GetDontFillCache())
	if !data.Seek(key) {
		data.Release()
		if err = data.Error(); err != nil {
			return
		}

		// The nearest greater-than key is the first key of the next block.
		if !index.Next() {
			if err = index.Error(); err == nil {
				err = ErrNotFound
			}
			return
		}

		dataBH, n = decodeBlockHandle(index.Value())
		if n == 0 {
			r.err = r.newErrCorruptedBH(r.indexBH, "bad data block handle")
			return nil, nil, r.err
		}

		data = r.getDataIter(dataBH, nil, r.verifyChecksum, !ro.GetDontFillCache())
		if !data.Next() {
			data.Release()
			if err = data.Error(); err == nil {
				err = ErrNotFound
			}
			return
		}
	}

	// Key doesn't use block buffer, no need to copy the buffer.
	rkey = data.Key()
	if !noValue {
		if r.bpool == nil {
			value = data.Value()
		} else {
			// Value does use block buffer, and since the buffer will be
			// recycled, it need to be copied.
			value = append([]byte{}, data.Value()...)
		}
	}
	data.Release()
	return
}

// Find finds key/value pair whose key is greater than or equal to the
// given key. It returns ErrNotFound if the table doesn't contain
// such pair.
// If filtered is true then the nearest 'block' will be checked against
// 'filter data' (if present) and will immediately return ErrNotFound if
// 'filter data' indicates that such pair doesn't exist.
//
// The caller may modify the contents of the returned slice as it is its
// own copy.
// It is safe to modify the contents of the argument after Find returns.
func (r *Reader) Find(key []byte, filtered bool, ro *opt.ReadOptions) (rkey, value []byte, err error) {
	return r.find(key, filtered, ro, false)
}

// FindKey finds key that is greater than or equal to the given key.
// It returns ErrNotFound if the table doesn't contain such key.
// If filtered is true then the nearest 'block' will be checked against
// 'filter data' (if present) and will immediately return ErrNotFound if
// 'filter data' indicates that such key doesn't exist.
//
// The caller may modify the contents of the returned slice as it is its
// own copy.
// It is safe to modify the contents of the argument after Find returns.
func (r *Reader) FindKey(key []byte, filtered bool, ro *opt.ReadOptions) (rkey []byte, err error) {
	rkey, _, err = r.find(key, filtered, ro, true)
	return
}

// Get gets the value for the given key. It returns errors.ErrNotFound
// if the table does not contain the key.
//
// The caller may modify the contents of the returned slice as it is its
// own copy.
// It is safe to modify the contents of the argument after Find returns.
func (r *Reader) Get(key []byte, ro *opt.ReadOptions) (value []byte, err error) {
	r.mu.RLock()
	defer r.mu.RUnlock()

	if r.err != nil {
		err = r.err
		return
	}

	rkey, value, err := r.find(key, false, ro, false)
	if err == nil && r.cmp.Compare(rkey, key) != 0 {
		value = nil
		err = ErrNotFound
	}
	return
}

// OffsetOf returns approximate offset for the given key.
//
// It is safe to modify the contents of the argument after Get returns.
func (r *Reader) OffsetOf(key []byte) (offset int64, err error) {
	r.mu.RLock()
	defer r.mu.RUnlock()

	if r.err != nil {
		err = r.err
		return
	}

	indexBlock, rel, err := r.readBlockCached(r.indexBH, true, true, true)
	if err != nil {
		return
	}
	defer rel.Release()

	index := r.newBlockIter(indexBlock, nil, nil, true)
	defer index.Release()
	if index.Seek(key) {
		dataBH, n := decodeBlockHandle(index.Value())
		if n == 0 {
			r.err = r.newErrCorruptedBH(r.indexBH, "bad data block handle")
			return
		}
		offset = int64(dataBH.offset)
		return
	}
	err = index.Error()
	if err == nil {
		offset = r.dataEnd
	}
	return
}

// Release implements util.Releaser.
// It also close the file if it is an io.Closer.
func (r *Reader) Release() {
	r.mu.Lock()
	defer r.mu.Unlock()

	if closer, ok := r.reader.(io.Closer); ok {
		closer.Close()
	}
	if r.indexBlock != nil {
		r.indexBlock.Release()
		r.indexBlock = nil
	}
	if r.filterBlock != nil {
		r.filterBlock.Release()
		r.filterBlock = nil
	}
	r.reader = nil
	r.mcache = nil
	r.bcache = nil
	r.bpool = nil
	r.err = ErrReaderReleased
}

// NewReader creates a new initialized table reader for the file.
// The fi, cache and bpool is optional and can be nil.
//
// The returned table reader instance is safe for concurrent use.
func NewReader(f io.ReaderAt, size int64, fd storage.FileDesc, mcache, bcache *cache.NamespaceGetter, bpool *util.BufferPool, o *opt.Options) (*Reader, error) {
	if f == nil {
		return nil, errors.New("leveldb/table: nil file")
	}

	r := &Reader{
		fd:             fd,
		reader:         f,
		mcache:         mcache,
		bcache:         bcache,
		bpool:          bpool,
		o:              o,
		cmp:            o.GetComparer(),
		verifyChecksum: o.GetStrict(opt.StrictBlockChecksum),
	}

	if size < footerLen {
		r.err = r.newErrCorrupted(0, size, "table", "too small")
		return r, nil
	}

	footerPos := size - footerLen
	var footer [footerLen]byte
	if _, err := r.reader.ReadAt(footer[:], footerPos); err != nil && err != io.EOF {
		return nil, err
	}
	if string(footer[footerLen-len(magic):footerLen]) != magic {
		r.err = r.newErrCorrupted(footerPos, footerLen, "table-footer", "bad magic number")
		return r, nil
	}

	var n int
	// Decode the metaindex block handle.
	r.metaBH, n = decodeBlockHandle(footer[:])
	if n == 0 {
		r.err = r.newErrCorrupted(footerPos, footerLen, "table-footer", "bad metaindex block handle")
		return r, nil
	}

	// Decode the index block handle.
	r.indexBH, n = decodeBlockHandle(footer[n:])
	if n == 0 {
		r.err = r.newErrCorrupted(footerPos, footerLen, "table-footer", "bad index block handle")
		return r, nil
	}

	// Read metaindex block.
	metaBlock, err := r.readBlock(r.metaBH, true)
	if err != nil {
		if errors.IsCorrupted(err) {
			r.err = err
			return r, nil
		}
		return nil, err
	}

	// Set data end.
	r.dataEnd = int64(r.metaBH.offset)

	// Read metaindex.
	metaIter := r.newBlockIter(metaBlock, nil, nil, true)
	for metaIter.Next() {
		key := string(metaIter.Key())
		if !strings.HasPrefix(key, "filter.") {
			continue
		}
		fn := key[7:]
		if f0 := o.GetFilter(); f0 != nil && f0.Name() == fn {
			r.filter = f0
		} else {
			for _, f0 := range o.GetAltFilters() {
				if f0.Name() == fn {
					r.filter = f0
					break
				}
			}
		}
		if r.filter != nil {
			filterBH, n := decodeBlockHandle(metaIter.Value())
			if n == 0 {
				continue
			}
			r.filterBH = filterBH
			// Update data end.
			r.dataEnd = int64(filterBH.offset)
			break
		}
	}
	metaIter.Release()
	metaBlock.Release()

	// Cache index and filter block locally, since we don't have global cache.
	if mcache == nil {
		r.indexBlock, err = r.readBlock(r.indexBH, true)
		if err != nil {
			if errors.IsCorrupted(err) {
				r.err = err
				return r, nil
			}
			return nil, err
		}
		if r.filter != nil {
			r.filterBlock, err = r.readFilterBlock(r.filterBH)
			if err != nil {
				if !errors.IsCorrupted(err) {
					return nil, err
				}

				// Don't use filter then.
				r.filter = nil
			}
		}
	}

	return r, nil
}<|MERGE_RESOLUTION|>--- conflicted
+++ resolved
@@ -643,15 +643,11 @@
 }
 
 func (r *Reader) readBlockCached(bh blockHandle, verifyChecksum, fillCache bool, metadata bool) (*block, util.Releaser, error) {
-<<<<<<< HEAD
 	rcache := r.mcache
 	if !metadata {
 		rcache = r.bcache
 	}
 	if rcache != nil {
-=======
-	if r.cache != nil {
->>>>>>> 10c24824
 		var (
 			err  error
 			ch   *cache.Handle
